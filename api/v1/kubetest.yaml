openapi: 3.0.1
info:
  title: Kubetest
  description: 'Efficient testing of k8s applications mandates a k8s native approach to test mgmt/definition/execution - kubetest provides a “quality control plane” that natively integrates testing activities into k8s development and operational workflows'
  termsOfService: http://kubetest.io/terms/
  contact:
    email: api@kubetest.io
  license:
    name: MIT
    url: https://opensource.org/licenses/MIT
  version: 0.0.1
externalDocs:
  description: 'Find out more about Kubetest'
  url: http://kubetest.io
servers:
- url: https://api.kubetest.io/v1
tags:
- name: scripts
  description: 'Operation based on scripts resource' 

paths:

  /scripts:
    get:
      tags:
      - scripts
      summary: 'Get all scripts'
      description: 'filters will be added later'
      operationId: getAllScripts
      responses:
        200:
          description: 'successful operation'
          content:
            application/json:
              schema:
                type: array
                items:
                  $ref: '#/components/schemas/Script'
                  
  /scripts/{id}/executions:
    post:
      parameters:
        - in: path
          name: id
          schema:
            type: string
          required: true
          description: 'ID of the script (uuid?)'
      tags:
      - scripts
      summary: 'Starts new script execution'
      description: 'New script execution returns new execution details on successful execution start'
      operationId: executeScript
      responses:
        200:
          description: successful operation
          content:
            application/json:
              schema:
                type: object
                items:
                  $ref: '#/components/schemas/Execution'
  
    get:
      parameters:
        - in: path
          name: id
          schema:
            type: string
          required: true
          description: ID of the script (uuid?)
      tags:
      - scripts
      summary: 'Get all script executions'
      description: 'Returns array of all available script executions'
      operationId: getScriptExecutions
      responses:
        200:
          description: successful operation
          content:
            application/json:
              schema:
                type: array
                items:
                  $ref: '#/components/schemas/Execution'
                  

  /scripts/{id}/executions/{executionID}:
    get:
      parameters:
        - in: path
          name: id
          schema:
            type: string
          required: true
          description: ID of the script (uuid?)
        - in: path
          name: executionID
          schema:
            type: string
          required: true
          description: ID of the script execution (uuid?)
      tags:
      - scripts
      summary: 'Get script execution'
      description: 'Returns execution with given executionID'
      operationId: getScriptExecution
      responses:
        200:
          description: successful operation
          content:
            application/json:
              schema:
                type: object
                items:
                  $ref: '#/components/schemas/Execution'

  /scripts/{id}/executions/{executionID}/abort:
    post:
      parameters:
        - in: path
          name: id
          schema:
            type: string
          required: true
          description: ID of the script (uuid?)
        - in: path
          name: executionID
          schema:
            type: string
          required: true
          description: ID of the script execution (uuid?)
      tags:
      - scripts
      summary: 'Aborts execution'
      description: 'Aborts execution and returns execution details'
      operationId: abortScriptExecution
      responses:
        200:
          description: successful operation
          content:
            application/json:
              schema:
                type: object
                items:
                  $ref: '#/components/schemas/Execution'

  
components:
  schemas:
    Script:
      type: object
      properties:
        id:
          type: string
          format: uuid
        name:
          type: string
<<<<<<< HEAD
          description: 'script name'
        type:
          type: string
          description: 'script type'
=======
          description: script name
        type:
          type: string
          description: script type
>>>>>>> 7dae680f
          enum: 
          - postman/collection
        content:
          type: string
<<<<<<< HEAD
          description: 'script content'
=======
          description: script content
>>>>>>> 7dae680f
        created:
          type: string
          format: date-time
    
    Execution:
      type: object
      properties:
        id:
          type: string
          description: execution id (UUID?)
          format: uuid
        script-type:
          type: string
<<<<<<< HEAD
          description: 'executor used when executing script'
          enum: 
          - postman-collection
=======
          description: script type e.g. postman/collection
        name:
          type: string
          description: 'execution name'
>>>>>>> 7dae680f
        status: 
          type: string
          description: 'execution status'
          enum: 
          - queued
          - pending 
          - success 
          - failed
        output:
          type: string
<<<<<<< HEAD
          description: 'script execution output'
        result-type:
          type: string
          description: 'result type'
=======
          description: 'RAW Script execution output, depends of reporter used in particular tool'
        output-type:
          type: string
          description: 'output type depends of reporter used in partucular tool'
>>>>>>> 7dae680f
          enum: 
          - text/plain
          - application/junit+xml
          - application/json
        start-time:
          type: string
          description: 'test start time'
          format: date-time
        end-time:
          type: string
          description: 'test end time'
          format: date-time
<|MERGE_RESOLUTION|>--- conflicted
+++ resolved
@@ -156,26 +156,15 @@
           format: uuid
         name:
           type: string
-<<<<<<< HEAD
-          description: 'script name'
-        type:
-          type: string
-          description: 'script type'
-=======
           description: script name
         type:
           type: string
           description: script type
->>>>>>> 7dae680f
           enum: 
           - postman/collection
         content:
           type: string
-<<<<<<< HEAD
-          description: 'script content'
-=======
           description: script content
->>>>>>> 7dae680f
         created:
           type: string
           format: date-time
@@ -189,16 +178,10 @@
           format: uuid
         script-type:
           type: string
-<<<<<<< HEAD
-          description: 'executor used when executing script'
-          enum: 
-          - postman-collection
-=======
           description: script type e.g. postman/collection
         name:
           type: string
           description: 'execution name'
->>>>>>> 7dae680f
         status: 
           type: string
           description: 'execution status'
@@ -209,17 +192,10 @@
           - failed
         output:
           type: string
-<<<<<<< HEAD
-          description: 'script execution output'
-        result-type:
-          type: string
-          description: 'result type'
-=======
           description: 'RAW Script execution output, depends of reporter used in particular tool'
         output-type:
           type: string
           description: 'output type depends of reporter used in partucular tool'
->>>>>>> 7dae680f
           enum: 
           - text/plain
           - application/junit+xml
