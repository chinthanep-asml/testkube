site_name: Kubtest
site_description: 'Your Kubernetes Testing Friend'
site_author: 'Kubeshop kubtest Team'
docs_dir: docs/
repo_name: 'kubeshop/kubtest'
repo_url: 'https://github.com/kubeshop/kubtest'
edit_uri: blob/main/docs/

theme:
  name: material
  locale: en
  features:
    - navigation.expand

nav:
  - Welcome: index.md
  - Installation: installing.md
  - Getting Started: getting-started.md
<<<<<<< HEAD
  - Executors:
      - Postman Collections: postman.md
      - Cypress Tests: cypress.md
      - Curl Commands: curl.md
      - Creating your own: custom-executor.md
  - CLI Reference: reference.md
  - The Kubtest Dashboard: dashboard.md
=======
  - CLI Reference: cli/kubtest.md
>>>>>>> c429345e
  - Metrics: metrics.md
  - Architecture: architecture.md
  - Contributing: contributing.md
  - Development: development.md
  - OpenAPI definition: openapi.md

extra:
  analytics:
    provider: google
    property: UA-204665550-6

  consent:
    title: Cookie consent
    description: >
      We use cookies to recognize your repeated visits and preferences, as well
      as to measure the effectiveness of our documentation and whether users
      find what they're searching for. With your consent, you're helping us to
      make our documentation better.

plugins:
  - render_swagger

# Extensions
markdown_extensions:
  - pymdownx.highlight
  - pymdownx.superfences
  - pymdownx.inlinehilite

copyright: Copyright &copy; 2021 <a href="https://kubeshop.io">Kubeshop</a>
<|MERGE_RESOLUTION|>--- conflicted
+++ resolved
@@ -16,7 +16,6 @@
   - Welcome: index.md
   - Installation: installing.md
   - Getting Started: getting-started.md
-<<<<<<< HEAD
   - Executors:
       - Postman Collections: postman.md
       - Cypress Tests: cypress.md
@@ -24,9 +23,7 @@
       - Creating your own: custom-executor.md
   - CLI Reference: reference.md
   - The Kubtest Dashboard: dashboard.md
-=======
   - CLI Reference: cli/kubtest.md
->>>>>>> c429345e
   - Metrics: metrics.md
   - Architecture: architecture.md
   - Contributing: contributing.md
