package kubtest

type ExecutionsSummary []ExecutionSummary

func (executions ExecutionsSummary) Table() (header []string, output [][]string) {
	header = []string{"Script", "Type", "Name", "ID", "Status"}

	for _, e := range executions {
		var status string
		if e.Status != nil {
			status = string(*e.Status)
		}
		output = append(output, []string{
			e.ScriptName,
			e.ScriptType,
			e.Name,
			e.Id,
<<<<<<< HEAD
			status,
=======
			string(*e.Status),
>>>>>>> a7d5f7e2
		})
	}

	return
}<|MERGE_RESOLUTION|>--- conflicted
+++ resolved
@@ -15,11 +15,7 @@
 			e.ScriptType,
 			e.Name,
 			e.Id,
-<<<<<<< HEAD
-			status,
-=======
 			string(*e.Status),
->>>>>>> a7d5f7e2
 		})
 	}
 
